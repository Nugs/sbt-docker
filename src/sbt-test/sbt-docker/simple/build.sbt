<<<<<<< HEAD
=======
import sbtdocker._
import DockerKeys._

>>>>>>> 3620067a
name := "scripted-simple"

organization := "sbtdocker"

version := "0.1.0"

// Make docker depend on the package task, which generates a jar file of the application code
docker <<= docker.dependsOn(Keys.`package` in(Compile, packageBin))

// Define a Dockerfile
dockerfile in docker := {
  val jarFile = artifactPath.in(Compile, packageBin).value
  val classpath = (managedClasspath in Compile).value
  val mainclass = mainClass.in(Compile, packageBin).value.getOrElse {
    sys.error("Expected exactly one main class")
  }
  val jarTarget = s"/app/${jarFile.getName}"
  // Add all files on the classpath
  val files = classpath.files.map(file => file -> s"/app/${file.getName}").toMap
  // Make a colon separated classpath with the JAR file
  val classpathString = files.values.mkString(":") + ":" + jarTarget
  new Dockerfile {
    from("dockerfile/java")
    // Add all files that is on the classpath
    files.foreach {
      case (source, destination) =>
        add(source, destination)
    }
    // Add the JAR and set the entry point
    add(jarFile, jarTarget)
    entryPoint("java", "-cp", classpathString, mainclass)
  }
}

// Set a custom image name
imageName in docker := {
  ImageName(
    namespace = Some(organization.value),
    repository = name.value,
    tag = Some("v" + version.value))
}

val check = taskKey[Unit]("Check")

check := {
  val process = Process("docker", Seq("run", (imageName in docker).value.toString))
  val out = process.!!
  if (out.trim != "Hello World") sys.error("Unexpected output: " + out)
}<|MERGE_RESOLUTION|>--- conflicted
+++ resolved
@@ -1,9 +1,3 @@
-<<<<<<< HEAD
-=======
-import sbtdocker._
-import DockerKeys._
-
->>>>>>> 3620067a
 name := "scripted-simple"
 
 organization := "sbtdocker"
