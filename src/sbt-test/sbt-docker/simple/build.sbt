--- conflicted
+++ resolved
@@ -1,9 +1,3 @@
-<<<<<<< HEAD
-import sbtdocker._
-import sbtdocker.Plugin.DockerKeys._
-
-=======
->>>>>>> cfdb69fb
 name := "scripted-simple"
 
 organization := "sbtdocker"
